import click
from asyncio import run
from pathlib import Path
from logging import getLogger, DEBUG, INFO, WARNING, basicConfig
import asyncio

from scorevision.cli.runner import runner_loop
from scorevision.cli.push import push_ml_model
from scorevision.utils.settings import get_settings
from scorevision.cli.signer_api import run_signer
from scorevision.cli.validate import _validate_main
from scorevision.utils.prometheus import _start_metrics, mark_service_ready
from scorevision.cli.run_vlm_pipeline import run_vlm_pipeline_once_for_single_miner
<<<<<<< HEAD
from scorevision.cli.miner import miner as miner_cli
=======
from scorevision.cli.manifest import manifest_cli
>>>>>>> 899fb560

logger = getLogger(__name__)


@click.group(name="sv")
@click.option(
    "-v",
    "--verbosity",
    count=True,
    help="Increase verbosity (-v INFO, -vv DEBUG)",
)
def cli(verbosity: int):
    """Score Vision CLI"""
    settings = get_settings()
    basicConfig(
        level=DEBUG if verbosity == 2 else INFO if verbosity == 1 else WARNING,
        format="%(asctime)s %(levelname)-8s [%(name)s] %(message)s",
        datefmt="%Y-%m-%d %H:%M:%S",
    )
    logger.debug(f"Score Vision started (version={settings.SCOREVISION_VERSION})")


cli.add_command(miner_cli)


@cli.command("runner")
def runner_cmd():
    """Launches runner every TEMPO blocks."""
    _start_metrics()
    mark_service_ready("runner")
    current_dir = Path(__file__).parent
    path_manifest = current_dir / "example_manifest.yml"
    asyncio.run(runner_loop(path_manifest=path_manifest))


@cli.command("push")
@click.option(
    "--model-path",
    default=None,
    help="Local path to model artifacts. If none provided, upload skipped",
)
@click.option(
    "--revision",
    default=None,
    help="Explicit revision SHA to commit (otherwise auto-detected).",
)
@click.option("--no-deploy", is_flag=True, help="Skip Chutes deployment (HF only).")
@click.option(
    "--no-commit", is_flag=True, help="Skip on-chain commitment (print payload only)."
)
def push(
    model_path,
    revision,
    no_deploy,
    no_commit,
):
    """Push the miner's ML model stored on Huggingface onto Chutes and commit information on-chain"""
    try:
        run(
            push_ml_model(
                ml_model_path=Path(model_path) if model_path else None,
                hf_revision=revision,
                skip_chutes_deploy=no_deploy,
                skip_bittensor_commit=no_commit,
            )
        )
    except Exception as e:
        click.echo(e)


@cli.command("signer")
def signer_cmd():
    asyncio.run(run_signer())


@cli.command("validate")
@click.option(
    "--tail", type=int, envvar="SCOREVISION_TAIL", default=28800, show_default=True
)
@click.option(
    "--alpha", type=float, envvar="SCOREVISION_ALPHA", default=0.2, show_default=True
)
@click.option(
    "--m-min", type=int, envvar="SCOREVISION_M_MIN", default=25, show_default=True
)
@click.option(
    "--tempo", type=int, envvar="SCOREVISION_TEMPO", default=100, show_default=True
)
def validate_cmd(tail: int, alpha: float, m_min: int, tempo: int):
    """
    ScoreVision validator (mainnet cadence):
      - attend block%tempo==0
      - calcule (uids, weights) winner-takes-all
      - push via signer, fallback local si signer HS
    """
    _start_metrics()
    mark_service_ready("validator")
    asyncio.run(_validate_main(tail=tail, alpha=alpha, m_min=m_min, tempo=tempo))


@cli.command("run-once")
@click.option("--revision", type=str, default=None)
@click.option("--path-manifest", type=Path, default=None)
def test_vlm_pipeline(revision: str, path_manifest: Path) -> None:
    """Run the miner on the VLM-as-Judge pipeline off-chain (results not saved)"""
    try:
        if path_manifest is None:
            current_dir = Path(__file__).parent
            path_manifest = current_dir / "example_manifest.yml"
            click.echo(f"No manifest path specified. using default: {path_manifest}")
        result = run(
            run_vlm_pipeline_once_for_single_miner(
                path_manifest=path_manifest, hf_revision=revision
            )
        )
        click.echo(result)
    except Exception as e:
        click.echo(e)


cli.add_command(manifest_cli)<|MERGE_RESOLUTION|>--- conflicted
+++ resolved
@@ -11,11 +11,8 @@
 from scorevision.cli.validate import _validate_main
 from scorevision.utils.prometheus import _start_metrics, mark_service_ready
 from scorevision.cli.run_vlm_pipeline import run_vlm_pipeline_once_for_single_miner
-<<<<<<< HEAD
 from scorevision.cli.miner import miner as miner_cli
-=======
 from scorevision.cli.manifest import manifest_cli
->>>>>>> 899fb560
 
 logger = getLogger(__name__)
 
@@ -134,6 +131,7 @@
         click.echo(result)
     except Exception as e:
         click.echo(e)
+        click.echo(e)
 
 
 cli.add_command(manifest_cli)
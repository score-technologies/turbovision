--- conflicted
+++ resolved
@@ -126,12 +126,8 @@
         {
             "username": chutes_username,
             "name": chute_name,
-<<<<<<< HEAD
-            "tag": "latest",
-=======
             "tag":"latest",
             "readme": "README.md",
->>>>>>> 04b4afe9
         }
     )
     chute_image = safe_instantiate(cls=Image, config=image_config)
@@ -149,12 +145,8 @@
             "name": chute_name,
             "image": chute_image,
             "node_selector": machine_specs,
-<<<<<<< HEAD
-            "allow_external_egress": False,
-=======
             "allow_external_egress":False,
             "readme": "README.md",
->>>>>>> 04b4afe9
         }
     )
     chute = safe_instantiate(cls=Chute, config=chute_config)

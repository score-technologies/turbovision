--- conflicted
+++ resolved
@@ -249,10 +249,10 @@
     expected_window_id: str | None = None
 
     try:
-<<<<<<< HEAD
         if use_v3:
             try:
-                manifest = get_current_manifest(block_number=None)
+#                manifest = get_current_manifest(block_number=None)
+                manifest = Manifest.load_yaml(path=Path("example_manifest.yml"))
                 manifest_hash = manifest.manifest_hash
                 expected_window_id = manifest.window_id
                 logger.info(
@@ -267,10 +267,7 @@
                 )
                 run_result = "manifest_error"
                 return
-=======
-        manifest = Manifest.load_yaml(path=Path("example_manifest.yml"))
-        logger.info(f"Manifest loaded: {manifest}")
->>>>>>> d07ad06e
+
 
         miners = await get_miners_from_registry(NETUID)
         if not miners:

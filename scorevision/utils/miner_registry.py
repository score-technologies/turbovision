from __future__ import annotations
import os, json, time, requests
from dataclasses import dataclass
from typing import Dict, Optional, Tuple
from logging import getLogger

import aiohttp
from huggingface_hub import HfApi

from scorevision.utils.bittensor_helpers import get_subtensor, reset_subtensor
from scorevision.utils.settings import get_settings

logger = getLogger(__name__)


@dataclass
class Miner:
    uid: int
    hotkey: str
    model: Optional[str]
    revision: Optional[str]
    slug: Optional[str]
    chute_id: Optional[str]
    block: int
    element_id: Optional[str] = None


# ------------------------- HF gating & revision checks ------------------------- #
_HF_MODEL_GATING_CACHE: Dict[str, Tuple[bool, float]] = {}
_HF_GATING_TTL = 300  # seconds


def _hf_is_gated(model_id: str) -> Optional[bool]:
    try:
        r = requests.get(f"https://huggingface.co/api/models/{model_id}", timeout=5)
        if r.status_code == 200:
            gated = bool(r.json().get("gated", False))
            logger.debug("[HF] model=%s gated=%s", model_id, gated)
            return gated
        logger.debug("[HF] model=%s status=%s", model_id, r.status_code)
    except Exception as e:
        logger.debug("[HF] is_gated error for %s: %s", model_id, e)
    return None


def _hf_revision_accessible(model_id: str, revision: Optional[str]) -> bool:
    if not revision:
        return True
    try:
        tok = os.getenv("HF_TOKEN")
        api = HfApi(token=tok) if tok else HfApi()
        api.repo_info(repo_id=model_id, repo_type="model", revision=revision)
        logger.debug("[HF] model=%s revision=%s accessible", model_id, revision)
        return True
    except Exception as e:
        logger.debug(
            "[HF] model=%s revision=%s NOT accessible: %s", model_id, revision, e
        )
        return False


def _hf_gated_or_inaccessible(
    model_id: Optional[str], revision: Optional[str]
) -> Optional[bool]:
    if not model_id:
        logger.debug("[HF] no model id → treat as not eligible")
        return True
    now = time.time()
    cached = _HF_MODEL_GATING_CACHE.get(model_id)
    if cached and (now - cached[1]) < _HF_GATING_TTL:
        gated = cached[0]
        logger.debug("[HF] cache hit model=%s gated=%s", model_id, gated)
    else:
        gated = _hf_is_gated(model_id)
        _HF_MODEL_GATING_CACHE[model_id] = (bool(gated) if gated is not None else False, now)
        logger.debug("[HF] cache set model=%s gated=%s", model_id, gated)

    if gated is True:
        logger.info("[HF] model=%s is gated", model_id)
        return True
    if not _hf_revision_accessible(model_id, revision):
        logger.info("[HF] model=%s revision inaccessible", model_id)
        return True
    return False


# ------------------------------ Chutes helpers -------------------------------- #
async def _chutes_get_json(url: str, headers: Dict[str, str]) -> Optional[dict]:
    timeout = aiohttp.ClientTimeout(total=15)
    async with aiohttp.ClientSession(timeout=timeout) as s:
        async with s.get(url, headers=headers) as r:
            if r.status != 200:
                logger.debug("[Chutes] GET %s -> %s", url, r.status)
                return None
            try:
                data = await r.json()
                logger.debug("[Chutes] GET %s -> ok", url)
                return data
            except Exception as e:
                logger.debug("[Chutes] JSON decode error for %s: %s", url, e)
                return None


async def fetch_chute_info(chute_id: str) -> Optional[dict]:
    token = os.getenv("CHUTES_API_KEY", "")
    if not token or not chute_id:
        logger.debug("[Chutes] missing token or chute_id")
        return None
    return await _chutes_get_json(
        f"https://api.chutes.ai/chutes/{chute_id}",
        headers={"Authorization": token},
    )


# ---------------------------- Miner registry main ----------------------------- #
async def get_miners_from_registry(
    netuid: int,
    *,
    element_id: str | None = None,
) -> Dict[int, Miner]:
    """
    Reads on-chain commitments, verifies HF gating/revision and Chutes slug,
    and returns at most one miner per model (earliest block wins).
    """
    settings = get_settings()
    mechid = settings.SCOREVISION_MECHID

    try:
        st = await get_subtensor()
    except Exception as e:
        logger.warning(
            "[Registry] failed to initialize subtensor (netuid=%s mechid=%s): %s",
            netuid,
            mechid,
            e,
        )
        reset_subtensor()
        return {}

    logger.info(
        "[Registry] extracting candidates (netuid=%s mechid=%s element_id=%s)",
        netuid,
        mechid,
        element_id,
    )

    try:
        meta = await st.metagraph(netuid, mechid=mechid)
        commits = await st.get_all_revealed_commitments(netuid)
    except Exception as e:
        logger.warning("[Registry] error while fetching metagraph/commitments: %s", e)
        reset_subtensor()
        return {}

    # 1) Extract candidates (uid -> Miner)
    candidates: Dict[int, Miner] = {}
    for uid, hk in enumerate(meta.hotkeys):
        arr = commits.get(hk)
        if not arr:
            continue
        block, data = arr[-1]
        try:
            obj = json.loads(data)
        except Exception:
            logger.debug("[Registry] uid=%s hotkey=%s invalid JSON", uid, hk)
            continue

        role = obj.get("role")
        if role and role != "miner":
            continue

        model = obj.get("model")
        revision = obj.get("revision")
        slug = obj.get("slug")
        chute_id = obj.get("chute_id")

        committed_eid = obj.get("element_id")
        committed_eid = str(committed_eid).strip() if committed_eid is not None else None

        if not slug:
            continue

        candidates[uid] = Miner(
            uid=uid,
            hotkey=hk,
            model=model,
            revision=revision,
            slug=slug,
            chute_id=chute_id,
            block=int(block or 0) if uid != 0 else 0,
<<<<<<< HEAD
            element_id=committed_eid,
=======
>>>>>>> 0dc51fc6
        )

    logger.info("[Registry] %d on-chain candidates", len(candidates))
    if not candidates:
        logger.warning("[Registry] No on-chain candidates")
        return {}

    # 1.5) Element filter (before heavy checks + before de-dup)
    if element_id is not None:
        wanted = str(element_id).strip()
        before = len(candidates)
        candidates = {uid: m for uid, m in candidates.items() if (m.element_id or "") == wanted}
        logger.info(
            "[Registry] %d candidates after element_id filter (wanted=%s, dropped=%d)",
            len(candidates),
            wanted,
            before - len(candidates),
        )
        if not candidates:
            return {}

    # 2) Filter by HF gating/inaccessible + Chutes slug/revision checks
    filtered: Dict[int, Miner] = {}
    for uid, m in candidates.items():
        gated = _hf_gated_or_inaccessible(m.model, m.revision)
        if gated is True:
            logger.info("[Registry] uid=%s slug=%s skipped: HF gated/inaccessible", uid, m.slug)
            continue

        ok = True
        if m.chute_id:
            info = await fetch_chute_info(m.chute_id)
            if not info:
                logger.info("[Registry] uid=%s slug=%s: Chutes unfetched", uid, m.slug)
                ok = False
            else:
                slug_chutes = (info.get("slug") or "").strip()
                if slug_chutes and slug_chutes != (m.slug or ""):
                    ok = False
                    logger.info(
                        "[Registry] uid=%s: slug mismatch (chutes=%s, commit=%s)",
                        uid,
                        slug_chutes,
                        m.slug,
                    )
                ch_rev = info.get("revision")
                if ch_rev and m.revision and str(ch_rev) != str(m.revision):
                    ok = False
                    logger.info(
                        "[Registry] uid=%s: revision mismatch (chutes=%s, commit=%s)",
                        uid,
                        ch_rev,
                        m.revision,
                    )

        if ok:
            filtered[uid] = m

    logger.info("[Registry] %d miners after filtering", len(filtered))
    if not filtered:
        logger.warning("[Registry] Filter produced no eligible miners")
        return {}

    # 3) De-duplicate by model: keep earliest block per model (stable)
    best_by_model: Dict[str, Tuple[int, int]] = {}
    for uid, m in filtered.items():
        if not m.model:
            continue
        blk = m.block if isinstance(m.block, int) else (int(m.block) if m.block is not None else (2**63 - 1))
        prev = best_by_model.get(m.model)
        if prev is None or blk < prev[0]:
            best_by_model[m.model] = (blk, uid)

    keep_uids = {uid for _, uid in best_by_model.values()}
    kept = {uid: filtered[uid] for uid in keep_uids if uid in filtered}
    logger.info("[Registry] %d miners kept after de-dup by model", len(kept))

    return kept<|MERGE_RESOLUTION|>--- conflicted
+++ resolved
@@ -188,10 +188,7 @@
             slug=slug,
             chute_id=chute_id,
             block=int(block or 0) if uid != 0 else 0,
-<<<<<<< HEAD
             element_id=committed_eid,
-=======
->>>>>>> 0dc51fc6
         )
 
     logger.info("[Registry] %d on-chain candidates", len(candidates))

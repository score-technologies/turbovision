from time import time
from logging import getLogger
from json import dumps, loads
import asyncio
import os
from pathlib import Path
import aiohttp
import hashlib
from urllib.parse import urljoin, urlparse

from aiobotocore.session import get_session
from botocore.config import Config as BotoConfig

from scorevision.utils.data_models import SVChallenge, SVRunOutput, SVEvaluation
from scorevision.utils.settings import get_settings
from scorevision.utils.signing import _sign_batch
from async_substrate_interface.errors import SubstrateRequestException
from scorevision.utils.bittensor_helpers import get_subtensor, reset_subtensor
from scorevision.utils.prometheus import (
    VALIDATOR_DATASET_LINES_TOTAL,
    VALIDATOR_DATASET_FETCH_ERRORS_TOTAL,
)

logger = getLogger(__name__)


async def _safe_get_current_block(st, rid: str, retries: int = 1):
    attempt = 0
    while True:
        try:
            block = await asyncio.wait_for(st.get_current_block(), timeout=5.0)
            return int(block), st
        except (
            asyncio.TimeoutError,
            SubstrateRequestException,
            ConnectionError,
            KeyError,
        ) as e:
            attempt += 1
            logger.warning(
                "[emit:%s] get_current_block failed (%s); resetting subtensor", rid, e
            )
            reset_subtensor()
            if attempt > retries:
                raise
            st = await get_subtensor()


def _loads(b):
    return loads(b.decode() if isinstance(b, (bytes, bytearray)) else b)


def _dumps(o) -> bytes:
    return dumps(o, separators=(",", ":")).encode()


settings = get_settings()

CACHE_DIR = settings.SCOREVISION_CACHE_DIR
CACHE_DIR.mkdir(parents=True, exist_ok=True)

import nacl.signing, nacl.encoding


from substrateinterface import Keypair
import hashlib
import uuid


def _verify_signature(hk_ss58: str, payload: str, sig_hex: str) -> bool:
    try:
        if not hk_ss58 or not sig_hex:
            return False
        sig_hex = sig_hex[2:] if sig_hex.startswith("0x") else sig_hex
        kp = Keypair(ss58_address=hk_ss58)
        return kp.verify(payload.encode("utf-8"), bytes.fromhex(sig_hex))
    except Exception:
        return False


def _results_prefix(ns: str | None = None) -> str:
    """ """
    ns = (ns or os.getenv("SCOREVISION_RESULTS_PREFIX") or "results").strip().strip("/")
    return f"scorevision/{ns}/"


async def _index_list() -> list[str]:
    """ """
    settings = get_settings()
    index_key = "scorevision/index.json"

    async with get_s3_client() as c:
        try:
            r = await c.get_object(Bucket=settings.R2_BUCKET, Key=index_key)
            body = await r["Body"].read()
            return loads(body)
        except c.exceptions.NoSuchKey:
            return []


async def _put_json_object(key: str, obj) -> None:
    s = get_settings()
    data = dumps(obj, separators=(",", ":")).encode()
    async with get_s3_client() as c:
        await c.put_object(
            Bucket=s.R2_BUCKET, Key=key, Body=data, ContentType="application/json"
        )
    if "/evaluation/" in key:
        await _index_add_if_new(key)


async def _cache_shard(key: str, sem: asyncio.Semaphore) -> Path:
    """ """
    settings = get_settings()
    out = CACHE_DIR / (Path(key).name + ".jsonl")
    mod = out.with_suffix(".modified")

    async with sem, get_s3_client() as c:
        try:
            head = await c.head_object(Bucket=settings.R2_BUCKET, Key=key)
            lm = head["LastModified"].isoformat()
        except c.exceptions.NoSuchKey:
            VALIDATOR_DATASET_FETCH_ERRORS_TOTAL.labels(
                stage="cache_head_missing"
            ).inc()
            return out

        if out.exists() and mod.exists() and mod.read_text().strip() == lm:
            return out

        obj = await c.get_object(Bucket=settings.R2_BUCKET, Key=key)
        body = await obj["Body"].read()
        arr = _loads(body)

    tmp = out.with_suffix(".tmp")
    with tmp.open("wb") as f:
        for line in arr:
            f.write(_dumps(line))
            f.write(b"\n")
    os.replace(tmp, out)
    mod.write_text(lm)
    return out


def build_public_index_url_from_public_base(public_base: str | None) -> str | None:
    """Turn a Public Development URL (e.g. https://pub-xxxx.r2.dev)
    into the scorevision index URL (.../scorevision/index.json)."""
    if not public_base:
        return None
    return public_base.rstrip("/") + "/scorevision/index.json"


def normalize_index_url(url: str | None) -> str | None:
    """Ensure a URL points to the index.json (accepts either a base or a full URL)."""
    if not url:
        return None
    if url.strip().endswith(".json"):
        return url.strip()
    return url.rstrip("/") + "/scorevision/index.json"


def get_s3_client():
    settings = get_settings()
    if not (
        settings.R2_ACCOUNT_ID.get_secret_value()
        and settings.R2_WRITE_ACCESS_KEY_ID.get_secret_value()
        and settings.R2_WRITE_SECRET_ACCESS_KEY.get_secret_value()
    ):
        raise RuntimeError("R2 credentials not set")
    sess = get_session()
    return sess.create_client(
        "s3",
        endpoint_url=f"https://{settings.R2_ACCOUNT_ID.get_secret_value()}.r2.cloudflarestorage.com",
        aws_access_key_id=settings.R2_WRITE_ACCESS_KEY_ID.get_secret_value(),
        aws_secret_access_key=settings.R2_WRITE_SECRET_ACCESS_KEY.get_secret_value(),
        config=BotoConfig(max_pool_connections=settings.R2_CONCURRENCY),
    )


def _r2_enabled() -> bool:
    settings = get_settings()
    return bool(
        settings.R2_ACCOUNT_ID.get_secret_value()
        and settings.R2_WRITE_ACCESS_KEY_ID.get_secret_value()
        and settings.R2_WRITE_SECRET_ACCESS_KEY.get_secret_value()
    )


async def _index_add_if_new(key: str) -> None:
    settings = get_settings()
    local_index = settings.SCOREVISION_LOCAL_ROOT / "index.json"
    index_key = "scorevision/index.json"

    async with get_s3_client() as c:
        try:
            r = await c.get_object(Bucket=settings.R2_BUCKET, Key=index_key)
            items = set(loads(await r["Body"].read()))
        except c.exceptions.NoSuchKey:
            items = set()
        if key not in items:
            items.add(key)
            await c.put_object(
                Bucket=settings.R2_BUCKET,
                Key=index_key,
                Body=dumps(sorted(items)),
                ContentType="application/json",
            )


async def sink_sv(block: int, lines: list[dict]) -> tuple[str, list[dict]]:
    settings = get_settings()

    settings.SCOREVISION_LOCAL_ROOT.mkdir(parents=True, exist_ok=True)

    if not lines:
        return "", []

    payloads = [
        dumps(l.get("payload") or {}, sort_keys=True, separators=(",", ":"))
        for l in lines
    ]
    hk, sigs = await _sign_batch(payloads)
    signed = []
    for base, sig in zip(lines, sigs):
        rec = dict(base)
        rec["signature"] = sig
        rec["hotkey"] = hk
        signed.append(rec)

    key = f"{_results_prefix()}{block:09d}-{hk}.json"

    async with get_s3_client() as c:
        try:
            r = await c.get_object(Bucket=settings.R2_BUCKET, Key=key)
            old = loads(await r["Body"].read())
        except c.exceptions.NoSuchKey:
            old = []
        merged = old + signed
        await c.put_object(
            Bucket=settings.R2_BUCKET,
            Key=key,
            Body=dumps(merged),
            ContentType="application/json",
        )
        await _index_add_if_new(key)

    return hk, signed


async def sink_sv_at(key: str, lines: list[dict]) -> tuple[str, list[dict]]:
    """ """
    if not lines:
        return "", []
    payloads = [
        dumps(l.get("payload") or {}, sort_keys=True, separators=(",", ":"))
        for l in lines
    ]
    hk, sigs = await _sign_batch(payloads)
    signed = []
    for base, sig in zip(lines, sigs):
        rec = dict(base)
        rec["signature"] = sig
        rec["hotkey"] = hk
        signed.append(rec)

    s = get_settings()

    async with get_s3_client() as c:
        await c.put_object(
            Bucket=s.R2_BUCKET,
            Key=key,
            Body=dumps(signed, separators=(",", ":")),
            ContentType="application/json",
        )
        await _index_add_if_new(key)
    return hk, signed


async def emit_shard(
    slug: str,
    challenge: SVChallenge,
    miner_run: SVRunOutput,
    evaluation: SVEvaluation,
    miner_hotkey_ss58: str,
    window_id: str | None = None,
    *,
    element_id: str | None = None,
    manifest_hash: str | None = None,
    pgt_recipe_hash: str | None = None,
    salt_id: int | None = None,
    lane: str = "public",
    model: str | None = None,
    revision: str | None = None,
    chute_id: str | None = None,
    commitment_meta: dict | None = None,
) -> None:

    settings = get_settings()
    rid = f"{challenge.challenge_id[:8]}:{miner_hotkey_ss58[-6:]}"
    st = await get_subtensor()
    current_block, st = await _safe_get_current_block(st, rid)
    timeout_s = float(os.getenv("SV_R2_TIMEOUT_S", "60"))

    ns = None
    prefix = _results_prefix(ns)
    eval_key = f"{prefix}{miner_hotkey_ss58}/evaluation/{current_block:09d}-{challenge.challenge_id}.json"
    resp_key = f"{prefix}{miner_hotkey_ss58}/responses/{current_block:09d}-{challenge.challenge_id}.json"

    video_url = None
    try:
        video_url = getattr(getattr(challenge, "payload", None), "url", None)
    except Exception:
        video_url = None

    if getattr(miner_run, "predictions", None) is not None:
        logger.info(f"[emit:{rid}] uploading responses blob to {resp_key}")
        resp_blob = {
            "video_url": video_url,
            "predictions": miner_run.predictions,
        }
        try:
            await asyncio.wait_for(
                _put_json_object(resp_key, resp_blob), timeout=timeout_s
            )
        except asyncio.TimeoutError:
            logger.error(
                f"[emit:{rid}] storing responses blob timed out after {timeout_s}s"
            )
            raise
        except Exception as e:
            logger.error(f"[emit:{rid}] storing responses blob failed: {e}")
            raise
        else:
            logger.info(f"[emit:{rid}] responses stored: {resp_key}")

    meta_out = (challenge.meta or {}).copy()
    meta_out["block"] = current_block

    shard_window_id = window_id or meta_out.get("window_id")
    if shard_window_id is not None:
        meta_out["window_id"] = shard_window_id

    miner_model = model or getattr(miner_run, "model", None)
    miner_revision = revision or getattr(miner_run, "revision", None)
    miner_chute_slug = slug
    miner_chute_id = chute_id

    miner_info = {
        "model": miner_model,
        "revision": miner_revision,
        "slug": miner_chute_slug,
        "chute_id": miner_chute_id,
        "hotkey": miner_hotkey_ss58,
    }
    if commitment_meta:
        miner_info["commitment"] = commitment_meta

<<<<<<< HEAD
    eval_dict = {
        "acc_breakdown": getattr(evaluation, "acc_breakdown", None),
        "acc": getattr(evaluation, "acc", None),
        "score": getattr(evaluation, "score", None),
=======
    acc_breakdown = getattr(evaluation, "acc_breakdown", {}) or {}
    composite_score = float(getattr(evaluation, "score", 0.0))

    metrics = {
        "acc_breakdown": acc_breakdown,
        "composite_score": composite_score,
>>>>>>> db1b6818
    }

    p95_latency_ms = getattr(evaluation, "latency_p95_ms", None)
    if p95_latency_ms is None:
        p95_latency_ms = getattr(evaluation, "latency_ms", None)
    if p95_latency_ms is None:
        p95_latency_ms = getattr(miner_run, "latency_p95_ms", None)
    if p95_latency_ms is None:
        p95_latency_ms = getattr(miner_run, "latency_ms", 0.0)

    latency_pass = getattr(evaluation, "latency_pass", None)
    if latency_pass is None:
        latency_pass = True

    rtf_value = getattr(evaluation, "rtf", None)

    telemetry = {
        "env": getattr(challenge, "env", None),
        "task_id": meta_out.get("task_id"),
        "challenge_id": challenge.challenge_id,
        "api_task_id": challenge.api_task_id,
        "prompt": challenge.prompt,
        "video_url": video_url,
        "block": current_block,
        "window_id": shard_window_id,
        "source": meta_out.get("source") or "api_v2_video",
        "timestamp": time(),
        "miner": miner_info,
        "run": {
            "success": getattr(miner_run, "success", None),
            "latency_ms": getattr(miner_run, "latency_ms", None),
            "latency_p50_ms": getattr(miner_run, "latency_p50_ms", None),
            "latency_p95_ms": p95_latency_ms,
            "latency_p99_ms": getattr(miner_run, "latency_p99_ms", None),
            "latency_max_ms": getattr(miner_run, "latency_max_ms", None),
            "error": getattr(miner_run, "error", None),
            "responses_key": resp_key,
            "rtf": rtf_value,
            "latency_pass": latency_pass,
        },
        "hardware": {
            "gpu_type": meta_out.get("gpu_type"),
            "cpu_type": meta_out.get("cpu_type"),
        },
        "debug": {
            "meta": meta_out,
        },
    }

    validator_ss58 = getattr(settings, "SCOREVISION_VALIDATOR_HOTKEY_SS58", None)
    if not validator_ss58:
        logger.warning(
            "[emit:%s] SCOREVISION_VALIDATOR_HOTKEY_SS58 not set; 'validator' field "
            "will be null in shard payload.",
            rid,
        )

    if pgt_recipe_hash is None:
        pgt_recipe_hash = getattr(settings, "SCOREVISION_PGT_RECIPE_HASH", None)
    if pgt_recipe_hash is None:
        pgt_recipe_hash = "sha256:unknown"

    salt_id_val = int(salt_id or 0)

    shard_payload = {
        "window_id": shard_window_id,
        "validator": validator_ss58,
        "element_id": element_id,
        "lane": lane,
        "manifest_hash": manifest_hash,
        "pgt_recipe_hash": pgt_recipe_hash,
        "salt_id": salt_id_val,
        "metrics": metrics,
        "composite_score": composite_score,
        "latency_pass": bool(latency_pass),
        "p95_latency_ms": float(p95_latency_ms),
        "telemetry": telemetry,
    }

    shard_line = {"version": settings.SCOREVISION_VERSION, "payload": shard_payload}

    try:
        logger.info(f"[emit:{rid}] writing evaluation shard to {eval_key}")
        hk, signed_lines = await asyncio.wait_for(
            sink_sv_at(eval_key, [shard_line]), timeout=timeout_s
        )
    except asyncio.TimeoutError:
        logger.error(f"[emit:{rid}] sink_sv_at timed out after {timeout_s}s")
        raise
    except Exception as e:
        logger.error(f"[emit:{rid}] sink_sv_at failed: {e}")
        raise
    else:
        logger.info(f"[emit:{rid}] evaluation shard emitted: {eval_key} (1 line)")

    # --- logs run ---
    logger.info("\n=== SV Runner (R2) ===")
    logger.info(f"challenge_id : {challenge.challenge_id}")
    logger.info(f"window_id    : {shard_window_id}")
    logger.info(f"element_id   : {element_id}")
    if getattr(miner_run, "latency_ms", None) is not None:
        logger.info(f"latency_ms   : {miner_run.latency_ms:.1f} ms")
    logger.info(f"p95_latency  : {p95_latency_ms:.1f} ms (pass={latency_pass})")
    logger.info(f"composite    : {composite_score:.3f}")
    if rtf_value is not None:
        logger.info(f"rtf          : {rtf_value:.3f}")
    logger.info("")


async def dataset_sv(tail: int, *, max_concurrency: int = None):
    """
    - read index
    - filter shards where 'block' >= max_block - tail
    - concurrent prefetch
    - stream local JSONL and yield verified lines
    """
    sem = asyncio.Semaphore(int(os.getenv("SCOREVISION_DATASET_PREFETCH", "8")))
    index = await _index_list()
    # extract bloc from filename
    pairs: list[tuple[int, str]] = []
    for k in index:
        name = Path(k).name
        try:
            b = int(name.split("-", 1)[0])
            pairs.append((b, k))
        except Exception:
            continue
    if not pairs:
        return
    pairs.sort()
    max_block = pairs[-1][0]
    min_keep = max_block - int(tail)

    keys = [k for (b, k) in pairs if b >= min_keep]
    logger.info(
        f"[dataset] max_block={max_block} tail={tail} -> keeping >= {min_keep} | keys_kept={len(keys)}"
    )
    # prefetch
    tasks = [
        asyncio.create_task(_cache_shard(k, sem))
        for k in keys[: (max_concurrency or 8)]
    ]
    next_i = len(tasks)

    for i, key in enumerate(keys):
        if i < len(tasks):
            p = await tasks[i]
        else:
            p = await _cache_shard(key, sem)
        if next_i < len(keys):
            tasks.append(asyncio.create_task(_cache_shard(keys[next_i], sem)))
            next_i += 1

        # stream jsonl
        if not p.exists():
            continue
        with p.open("rb") as f:
            valid_lines = 0
            for raw in f:
                try:
                    line = _loads(raw.rstrip(b"\n"))
                    line["_key"] = key
                    payload_str = dumps(
                        line.get("payload") or {}, sort_keys=True, separators=(",", ":")
                    )
                    sig = line.get("signature", "")
                    hk = line.get("hotkey", "")
                    if hk and sig and _verify_signature(hk, payload_str, sig):
                        valid_lines += 1
                        VALIDATOR_DATASET_LINES_TOTAL.labels(
                            source="local", result="valid"
                        ).inc()
                        yield line
                    else:
                        VALIDATOR_DATASET_LINES_TOTAL.labels(
                            source="local", result="invalid"
                        ).inc()
                except Exception:
                    VALIDATOR_DATASET_LINES_TOTAL.labels(
                        source="local", result="error"
                    ).inc()
                    continue


# --- HTTP public helpers for cross-validator fetch --------------------------


async def _http_get_json(url: str, timeout_s: int = 20) -> any:
    timeout = aiohttp.ClientTimeout(total=timeout_s)
    async with aiohttp.ClientSession(timeout=timeout) as s:
        async with s.get(url) as r:
            if r.status != 200:
                VALIDATOR_DATASET_FETCH_ERRORS_TOTAL.labels(
                    stage="http_get_non200"
                ).inc()
                raise RuntimeError(f"GET {url} -> {r.status}")
            return await r.json()


async def _http_head_meta(
    url: str, timeout_s: int = 10
) -> tuple[str | None, str | None]:
    """ """
    timeout = aiohttp.ClientTimeout(total=timeout_s)
    async with aiohttp.ClientSession(timeout=timeout) as s:
        async with s.head(url) as r:
            if r.status >= 400:
                VALIDATOR_DATASET_FETCH_ERRORS_TOTAL.labels(
                    stage="http_head_non200"
                ).inc()
                return None, None
            return (r.headers.get("ETag"), r.headers.get("Last-Modified"))


def _cache_path_for_url(url: str) -> Path:
    h = hashlib.sha256(url.encode()).hexdigest()[:16]
    name = Path(urlparse(url).path).name
    if not name:
        name = "index.json"
    return CACHE_DIR / f"{name}.{h}.jsonl"


async def _cache_remote_json_array(url: str, sem: asyncio.Semaphore) -> Path:
    """ """
    out = _cache_path_for_url(url)
    mod = out.with_suffix(".modified")
    async with sem:
        etag, lm = await _http_head_meta(url)
        tag = (etag or lm or "").strip()
        if out.exists() and mod.exists() and mod.read_text().strip() == tag:
            return out
        arr = await _http_get_json(url)
        tmp = out.with_suffix(".tmp")
        with tmp.open("wb") as f:
            for line in arr if isinstance(arr, list) else []:
                f.write(_dumps(line))
                f.write(b"\n")
        os.replace(tmp, out)
        if tag:
            mod.write_text(tag)
    return out


def _bucket_base(index_url: str) -> str:
    u = urlparse(index_url)
    return f"{u.scheme}://{u.netloc}/"


def _join_key_to_base(index_url: str, key_or_url: str) -> str:
    if key_or_url.startswith("http://") or key_or_url.startswith("https://"):
        return key_or_url

    if key_or_url.startswith("scorevision/"):
        return _bucket_base(index_url) + key_or_url

    if key_or_url.startswith("/"):
        return _bucket_base(index_url) + key_or_url.lstrip("/")

    base = index_url.rsplit("/", 1)[0] + "/"
    return urljoin(base, key_or_url)


async def _list_keys_from_remote_index(index_url: str) -> list[str]:
    """ """
    idx = await _http_get_json(index_url)
    keys: list[str] = []
    if isinstance(idx, list):
        keys = [_join_key_to_base(index_url, k) for k in idx if isinstance(k, str)]
    elif isinstance(idx, dict) and isinstance(idx.get("entries"), list):
        for e in idx["entries"]:
            p = e.get("path")
            if isinstance(p, str):
                keys.append(_join_key_to_base(index_url, p))
    return keys


async def dataset_sv_multi(
    tail: int, validator_indexes: dict[str, str], *, prefetch: int = 2
):
    """ """
    if not validator_indexes:
        return
    validator_indexes = {
        hk: normalize_index_url(iurl) for hk, iurl in validator_indexes.items() if iurl
    }
    all_pairs: list[tuple[int, str, str]] = []
    for idx_hk, idx_url in validator_indexes.items():
        try:
            keys = await _list_keys_from_remote_index(idx_url)
        except Exception as e:
            logger.warning(f"[dataset-multi] index fetch failed {idx_url}: {e}")
            VALIDATOR_DATASET_FETCH_ERRORS_TOTAL.labels(stage="index_fetch").inc()
            continue
        for u in keys:
            name = Path(u).name
            b = None
            try:
                b = int(name.split("-", 1)[0])
            except Exception:
                pass
            if b is not None:
                all_pairs.append((b, u, idx_url))

    if not all_pairs:
        return

    all_pairs.sort()
    max_block = all_pairs[-1][0]
    min_keep = max_block - int(tail)
    kept = [(b, u, iurl) for (b, u, iurl) in all_pairs if b >= min_keep]
    logger.info(
        f"[dataset-multi] max_block={max_block} tail={tail} -> kept={len(kept)} shards"
    )

    prefetch = max(1, int(os.getenv("SCOREVISION_DATASET_PREFETCH", str(prefetch))))
    sem = asyncio.Semaphore(prefetch)
    tasks = []
    for i, (_b, url, _iurl) in enumerate(kept[:prefetch]):
        tasks.append(asyncio.create_task(_cache_remote_json_array(url, sem)))
    next_i = len(tasks)

    for i, (b, url, iurl) in enumerate(kept):
        try:
            if i < len(tasks):
                p = await tasks[i]
            else:
                p = await _cache_remote_json_array(url, sem)
            if next_i < len(kept):
                tasks.append(
                    asyncio.create_task(_cache_remote_json_array(kept[next_i][1], sem))
                )
                next_i += 1
        except Exception as e:
            logger.warning(f"[dataset-multi] cache failed {url}: {e}")
            VALIDATOR_DATASET_FETCH_ERRORS_TOTAL.labels(stage="cache_fetch").inc()
            continue

        if not p.exists():
            continue
        valid_lines = 0
        with p.open("rb") as f:
            for raw in f:
                try:
                    line = _loads(raw.rstrip(b"\n"))
                    line["_src_index"] = iurl
                    payload_str = dumps(
                        line.get("payload") or {}, sort_keys=True, separators=(",", ":")
                    )
                    sig = line.get("signature", "")
                    hk = line.get("hotkey", "")
                    if hk and sig and _verify_signature(hk, payload_str, sig):
                        valid_lines += 1
                        VALIDATOR_DATASET_LINES_TOTAL.labels(
                            source="cross", result="valid"
                        ).inc()
                        yield line
                    else:
                        VALIDATOR_DATASET_LINES_TOTAL.labels(
                            source="cross", result="invalid"
                        ).inc()
                except Exception:
                    VALIDATOR_DATASET_LINES_TOTAL.labels(
                        source="cross", result="error"
                    ).inc()
                    continue


def prune_sv(tail: int):
    blocks = []
    for f in CACHE_DIR.glob("*.jsonl"):
        name = f.name.split("-", 1)[0]
        if name.isdigit():
            blocks.append(int(name))
    if not blocks:
        return
    maxb = max(blocks)
    min_keep = maxb - int(tail)
    for f in CACHE_DIR.glob("*.jsonl"):
        name = f.name.split("-", 1)[0]
        if name.isdigit() and int(name) < min_keep:
            try:
                f.unlink()
            except:
                pass
        m = f.with_suffix(".modified")
        if m.exists() and (not f.exists() or int(name) < min_keep):
            try:
                m.unlink()
            except:
                pass


def build_public_index_url() -> str | None:
    """ """
    s = get_settings()
    if not (s.R2_ACCOUNT_ID.get_secret_value() and s.R2_BUCKET):
        return None
    base = f"https://{s.R2_ACCOUNT_ID.get_secret_value()}.r2.cloudflarestorage.com"
    return f"{base}/{s.R2_BUCKET}/scorevision/index.json"


async def ensure_index_exists() -> None:
    """ """
    s = get_settings()
    index_key = "scorevision/index.json"

    async with get_s3_client() as c:
        try:
            await c.head_object(Bucket=s.R2_BUCKET, Key=index_key)
            return
        except c.exceptions.NoSuchKey:
            pass
        await c.put_object(
            Bucket=s.R2_BUCKET,
            Key=index_key,
            Body="[]",
            ContentType="application/json",
        )<|MERGE_RESOLUTION|>--- conflicted
+++ resolved
@@ -355,19 +355,17 @@
     if commitment_meta:
         miner_info["commitment"] = commitment_meta
 
-<<<<<<< HEAD
     eval_dict = {
         "acc_breakdown": getattr(evaluation, "acc_breakdown", None),
         "acc": getattr(evaluation, "acc", None),
-        "score": getattr(evaluation, "score", None),
-=======
+        "score": getattr(evaluation, "score", None),}
+
     acc_breakdown = getattr(evaluation, "acc_breakdown", {}) or {}
     composite_score = float(getattr(evaluation, "score", 0.0))
 
     metrics = {
         "acc_breakdown": acc_breakdown,
         "composite_score": composite_score,
->>>>>>> db1b6818
     }
 
     p95_latency_ms = getattr(evaluation, "latency_p95_ms", None)
